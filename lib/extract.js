var Cookie = require('cookie'); // highly popular decoupled cookie parser

 /**
  * Extract the JWT from URL, Auth Header or Cookie
  */

module.exports = function (request, options) {
  // The key holding token value in url or cookie defaults to token
<<<<<<< HEAD
  var urlKey = options.urlKey === false || typeof options.urlKey === 'string' ? options.urlKey : 'token';
  var cookieKey = options.cookieKey === false || typeof options.cookieKey === 'string' ? options.cookieKey : 'token';
=======
  var urlKey = typeof options.urlKey === 'string' ? options.urlKey : 'token';
  var cookieKey = typeof options.cookieKey === 'string' ? options.cookieKey : 'token';
  var headerKey = typeof options.headerKey === 'string' ? options.headerKey : 'authorization';
>>>>>>> fe07f634
  var auth;

  if(urlKey && request.query[urlKey]) { // tokens via url: https://github.com/dwyl/hapi-auth-jwt2/issues/19
    auth = request.query[urlKey];
  } // JWT tokens in cookie: https://github.com/dwyl/hapi-auth-jwt2/issues/55
  else if (request.headers[headerKey]) {
    if (typeof options.tokenType === 'string') {
      var token = request.headers[headerKey].match(new RegExp(options.tokenType + '\\s+([^$]+)', 'i'));
      auth = token === null ? null : token[1];
    } else {
      auth = request.headers[headerKey];
    }
  }
  else if (cookieKey && request.headers.cookie) {
    auth = Cookie.parse(request.headers.cookie)[cookieKey];
  }

  // strip pointless "Bearer " label & any whitespace > http://git.io/xP4F
  return auth ? auth.replace(/Bearer/gi, '').replace(/ /g, '') : null;
};

module.exports.isValid = function basicChecks (token) {
 // rudimentary check for JWT validity see: http://git.io/xPBn for JWT format
 return token.split('.').length === 3;
};<|MERGE_RESOLUTION|>--- conflicted
+++ resolved
@@ -6,20 +6,15 @@
 
 module.exports = function (request, options) {
   // The key holding token value in url or cookie defaults to token
-<<<<<<< HEAD
-  var urlKey = options.urlKey === false || typeof options.urlKey === 'string' ? options.urlKey : 'token';
+  var urlKey    = options.urlKey === false    || typeof options.urlKey === 'string' ? options.urlKey : 'token';
   var cookieKey = options.cookieKey === false || typeof options.cookieKey === 'string' ? options.cookieKey : 'token';
-=======
-  var urlKey = typeof options.urlKey === 'string' ? options.urlKey : 'token';
-  var cookieKey = typeof options.cookieKey === 'string' ? options.cookieKey : 'token';
-  var headerKey = typeof options.headerKey === 'string' ? options.headerKey : 'authorization';
->>>>>>> fe07f634
+  var headerKey = options.headerKey === false || typeof options.headerKey === 'string' ? options.headerKey : 'authorization';
   var auth;
 
   if(urlKey && request.query[urlKey]) { // tokens via url: https://github.com/dwyl/hapi-auth-jwt2/issues/19
     auth = request.query[urlKey];
   } // JWT tokens in cookie: https://github.com/dwyl/hapi-auth-jwt2/issues/55
-  else if (request.headers[headerKey]) {
+  else if (headerKey && request.headers[headerKey]) {
     if (typeof options.tokenType === 'string') {
       var token = request.headers[headerKey].match(new RegExp(options.tokenType + '\\s+([^$]+)', 'i'));
       auth = token === null ? null : token[1];
