--- conflicted
+++ resolved
@@ -1,10 +1,6 @@
 {
   "name": "hapi-auth-jwt2",
-<<<<<<< HEAD
-  "version": "7.0.2",
-=======
   "version": "7.1.0",
->>>>>>> 352d4f66
   "description": "Hapi.js Authentication Plugin/Scheme using JSON Web Tokens (JWT)",
   "main": "lib/index.js",
   "repository": {
